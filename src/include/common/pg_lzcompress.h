--- conflicted
+++ resolved
@@ -86,12 +86,8 @@
 extern int32 pglz_compress(const char *source, int32 slen, char *dest,
 			  const PGLZ_Strategy *strategy);
 extern int32 pglz_decompress(const char *source, int32 slen, char *dest,
-<<<<<<< HEAD
-				int32 rawsize, bool is_slice);
-=======
 				int32 rawsize);
 extern int32 pglz_decompress_checked(const char *source, int32 slen, char *dest,
 				int32 rawsize, bool check_buffers);
->>>>>>> 1012dca1
 
 #endif							/* _PG_LZCOMPRESS_H_ */